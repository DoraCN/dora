use aligned_vec::{AVec, ConstAlign};
use coordinator::CoordinatorEvent;
use crossbeam::queue::ArrayQueue;
use dora_core::{
    config::{DataId, Input, InputMapping, NodeId, NodeRunConfig, OperatorId},
    descriptor::{
        read_as_descriptor, CoreNodeKind, Descriptor, DescriptorExt, ResolvedNode, RuntimeNode,
        DYNAMIC_SOURCE,
    },
    topics::LOCALHOST,
    uhlc::{self, HLC},
};
use dora_message::{
    common::{
        DaemonId, DataMessage, DropToken, LogLevel, NodeError, NodeErrorCause, NodeExitStatus,
    },
    coordinator_to_cli::DataflowResult,
    coordinator_to_daemon::{DaemonCoordinatorEvent, SpawnDataflowNodes},
    daemon_to_coordinator::{
        CoordinatorRequest, DaemonCoordinatorReply, DaemonEvent, DataflowDaemonResult, LogMessage,
    },
    daemon_to_daemon::InterDaemonEvent,
    daemon_to_node::{DaemonReply, NodeConfig, NodeDropEvent, NodeEvent},
    metadata::{self, ArrowTypeInfo},
    node_to_daemon::{DynamicNodeEvent, Timestamped},
    DataflowId,
};
use dora_node_api::{arrow::datatypes::DataType, Parameter};
use eyre::{bail, eyre, Context, ContextCompat, Result};
use futures::{future, stream, FutureExt, TryFutureExt};
use futures_concurrency::stream::Merge;
use local_listener::DynamicNodeEventWrapper;
use pending::PendingNodes;
use shared_memory_server::ShmemConf;
use socket_stream_utils::socket_stream_send;
use std::{
    collections::{BTreeMap, BTreeSet, HashMap},
    net::SocketAddr,
    path::{Path, PathBuf},
    pin::pin,
    sync::Arc,
    time::{Duration, Instant},
};
use sysinfo::Pid;
use tokio::{
    fs::File,
    io::AsyncReadExt,
    net::TcpStream,
    sync::{
        broadcast,
        mpsc::{self, UnboundedSender},
        oneshot::{self, Sender},
    },
};
use tokio_stream::{wrappers::ReceiverStream, Stream, StreamExt};
use tracing::{error, warn};
use uuid::{NoContext, Timestamp, Uuid};

mod coordinator;
mod local_listener;
mod log;
mod node_communication;
mod pending;
mod socket_stream_utils;
mod spawn;

#[cfg(feature = "telemetry")]
use dora_tracing::telemetry::serialize_context;
#[cfg(feature = "telemetry")]
use tracing_opentelemetry::OpenTelemetrySpanExt;

use crate::pending::DataflowStatus;

const STDERR_LOG_LINES: usize = 10;

pub struct Daemon {
    running: HashMap<DataflowId, RunningDataflow>,
    working_dir: HashMap<DataflowId, PathBuf>,

    events_tx: mpsc::Sender<Timestamped<Event>>,

    coordinator_connection: Option<TcpStream>,
    last_coordinator_heartbeat: Instant,
    daemon_id: DaemonId,

    /// used for testing and examples
    exit_when_done: Option<BTreeSet<(Uuid, NodeId)>>,
    /// used to record results of local nodes
    dataflow_node_results: BTreeMap<Uuid, BTreeMap<NodeId, Result<(), NodeError>>>,

    clock: Arc<uhlc::HLC>,

    zenoh_session: zenoh::Session,
    remote_daemon_events_tx: Option<flume::Sender<eyre::Result<Timestamped<InterDaemonEvent>>>>,
}

type DaemonRunResult = BTreeMap<Uuid, BTreeMap<NodeId, Result<(), NodeError>>>;

impl Daemon {
    pub async fn run(
        coordinator_addr: SocketAddr,
        machine_id: Option<String>,
        local_listen_port: u16,
    ) -> eyre::Result<()> {
        let clock = Arc::new(HLC::default());

        let mut ctrlc_events = set_up_ctrlc_handler(clock.clone())?;
        let (remote_daemon_events_tx, remote_daemon_events_rx) = flume::bounded(10);
        let (daemon_id, incoming_events) = {
            let incoming_events = set_up_event_stream(
                coordinator_addr,
                &machine_id,
                &clock,
                remote_daemon_events_rx,
                local_listen_port,
            );

            // finish early if ctrl-c is is pressed during event stream setup
            let ctrl_c = pin!(ctrlc_events.recv());
            match futures::future::select(ctrl_c, pin!(incoming_events)).await {
                future::Either::Left((_ctrl_c, _)) => {
                    tracing::info!("received ctrl-c signal -> stopping daemon");
                    return Ok(());
                }
                future::Either::Right((events, _)) => events?,
            }
        };
        Self::run_general(
            (ReceiverStream::new(ctrlc_events), incoming_events).merge(),
            Some(coordinator_addr),
            daemon_id,
            None,
            clock,
            Some(remote_daemon_events_tx),
        )
        .await
        .map(|_| ())
    }

    pub async fn run_dataflow(dataflow_path: &Path, uv: bool) -> eyre::Result<DataflowResult> {
        let working_dir = dataflow_path
            .canonicalize()
            .context("failed to canonicalize dataflow path")?
            .parent()
            .ok_or_else(|| eyre::eyre!("canonicalized dataflow path has no parent"))?
            .to_owned();

        let descriptor = read_as_descriptor(dataflow_path).await?;
        descriptor.check(&working_dir)?;
        let nodes = descriptor.resolve_aliases_and_set_defaults()?;

        let dataflow_id = Uuid::new_v7(Timestamp::now(NoContext));
        let spawn_command = SpawnDataflowNodes {
            dataflow_id,
            working_dir,
            spawn_nodes: nodes.keys().cloned().collect(),
            nodes,
            dataflow_descriptor: descriptor,
            uv,
        };

        let clock = Arc::new(HLC::default());

        let ctrlc_events = ReceiverStream::new(set_up_ctrlc_handler(clock.clone())?);

        let exit_when_done = spawn_command
            .nodes
            .values()
            .map(|n| (spawn_command.dataflow_id, n.id.clone()))
            .collect();
        let (reply_tx, reply_rx) = oneshot::channel();
        let timestamp = clock.new_timestamp();
        let coordinator_events = stream::once(async move {
            Timestamped {
                inner: Event::Coordinator(CoordinatorEvent {
                    event: DaemonCoordinatorEvent::Spawn(spawn_command),
                    reply_tx,
                }),
                timestamp,
            }
        });
        let events = (coordinator_events, ctrlc_events).merge();
        let run_result = Self::run_general(
            Box::pin(events),
            None,
            DaemonId::new(None),
            Some(exit_when_done),
            clock.clone(),
            None,
        );

        let spawn_result = reply_rx
            .map_err(|err| eyre!("failed to receive spawn result: {err}"))
            .and_then(|r| async {
                match r {
                    Some(DaemonCoordinatorReply::SpawnResult(result)) => {
                        result.map_err(|err| eyre!(err))
                    }
                    _ => Err(eyre!("unexpected spawn reply")),
                }
            });

        let (mut dataflow_results, ()) = future::try_join(run_result, spawn_result).await?;

        Ok(DataflowResult {
            uuid: dataflow_id,
            timestamp: clock.new_timestamp(),
            node_results: dataflow_results
                .remove(&dataflow_id)
                .context("no node results for dataflow_id")?,
        })
    }

    async fn run_general(
        external_events: impl Stream<Item = Timestamped<Event>> + Unpin,
        coordinator_addr: Option<SocketAddr>,
        daemon_id: DaemonId,
        exit_when_done: Option<BTreeSet<(Uuid, NodeId)>>,
        clock: Arc<HLC>,
        remote_daemon_events_tx: Option<flume::Sender<eyre::Result<Timestamped<InterDaemonEvent>>>>,
    ) -> eyre::Result<DaemonRunResult> {
        let coordinator_connection = match coordinator_addr {
            Some(addr) => {
                let stream = TcpStream::connect(addr)
                    .await
                    .wrap_err("failed to connect to dora-coordinator")?;
                stream
                    .set_nodelay(true)
                    .wrap_err("failed to set TCP_NODELAY")?;
                Some(stream)
            }
            None => None,
        };

        let zenoh_config = zenoh::Config::default();
        let zenoh_session = zenoh::open(zenoh_config)
            .await
            .map_err(|e| eyre!(e))
            .context("failed to open zenoh session")?;

        let (dora_events_tx, dora_events_rx) = mpsc::channel(5);
        let daemon = Self {
            running: HashMap::new(),
            working_dir: HashMap::new(),
            events_tx: dora_events_tx,
            coordinator_connection,
            last_coordinator_heartbeat: Instant::now(),
            daemon_id,
            exit_when_done,
            dataflow_node_results: BTreeMap::new(),
            clock,
            zenoh_session,
            remote_daemon_events_tx,
        };

        let dora_events = ReceiverStream::new(dora_events_rx);
        let watchdog_clock = daemon.clock.clone();
        let watchdog_interval = tokio_stream::wrappers::IntervalStream::new(tokio::time::interval(
            Duration::from_secs(5),
        ))
        .map(|_| Timestamped {
            inner: Event::HeartbeatInterval,
            timestamp: watchdog_clock.new_timestamp(),
        });
        let events = (external_events, dora_events, watchdog_interval).merge();
        daemon.run_inner(events).await
    }

    #[tracing::instrument(skip(incoming_events, self), fields(?self.daemon_id))]
    async fn run_inner(
        mut self,
        incoming_events: impl Stream<Item = Timestamped<Event>> + Unpin,
    ) -> eyre::Result<DaemonRunResult> {
        let mut events = incoming_events;

        while let Some(event) = events.next().await {
            let Timestamped { inner, timestamp } = event;
            if let Err(err) = self.clock.update_with_timestamp(&timestamp) {
                tracing::warn!("failed to update HLC with incoming event timestamp: {err}");
            }

            match inner {
                Event::Coordinator(CoordinatorEvent { event, reply_tx }) => {
                    let status = self.handle_coordinator_event(event, reply_tx).await?;

                    match status {
                        RunStatus::Continue => {}
                        RunStatus::Exit => break,
                    }
                }
                Event::Daemon(event) => {
                    self.handle_inter_daemon_event(event).await?;
                }
                Event::Node {
                    dataflow_id: dataflow,
                    node_id,
                    event,
                } => self.handle_node_event(event, dataflow, node_id).await?,
                Event::Dora(event) => match self.handle_dora_event(event).await? {
                    RunStatus::Continue => {}
                    RunStatus::Exit => break,
                },
                Event::DynamicNode(event) => self.handle_dynamic_node_event(event).await?,
                Event::HeartbeatInterval => {
                    if let Some(connection) = &mut self.coordinator_connection {
                        let msg = serde_json::to_vec(&Timestamped {
                            inner: CoordinatorRequest::Event {
                                daemon_id: self.daemon_id.clone(),
                                event: DaemonEvent::Heartbeat,
                            },
                            timestamp: self.clock.new_timestamp(),
                        })?;
                        socket_stream_send(connection, &msg)
                            .await
                            .wrap_err("failed to send watchdog message to dora-coordinator")?;

                        if self.last_coordinator_heartbeat.elapsed() > Duration::from_secs(20) {
                            bail!("lost connection to coordinator")
                        }
                    }
                }
                Event::CtrlC => {
                    tracing::info!("received ctrlc signal -> stopping all dataflows");
                    for dataflow in self.running.values_mut() {
                        dataflow
                            .stop_all(&mut self.coordinator_connection, &self.clock, None)
                            .await?;
                    }
                }
                Event::SecondCtrlC => {
                    tracing::warn!("received second ctrlc signal -> exit immediately");
                    bail!("received second ctrl-c signal");
                }
                Event::DaemonError(err) => {
                    tracing::error!("Daemon error: {err:?}");
                }
            }
        }

        Ok(self.dataflow_node_results)
    }

    async fn send_log_message(&mut self, message: LogMessage) -> eyre::Result<()> {
        if let Some(connection) = &mut self.coordinator_connection {
            let msg = serde_json::to_vec(&Timestamped {
                inner: CoordinatorRequest::Event {
                    daemon_id: self.daemon_id.clone(),
                    event: DaemonEvent::Log(message),
                },
                timestamp: self.clock.new_timestamp(),
            })?;
            socket_stream_send(connection, &msg)
                .await
                .wrap_err("failed to send log message to dora-coordinator")?;

            if self.last_coordinator_heartbeat.elapsed() > Duration::from_secs(20) {
                bail!("lost connection to coordinator")
            }
        } else {
            match message.level {
                LogLevel::Error => {
                    if let Some(node_id) = message.node_id {
                        tracing::error!("{}/{} errored:", message.dataflow_id.to_string(), node_id);
                    }
                    for line in message.message.lines() {
                        tracing::error!("   {}", line);
                    }
                }
                LogLevel::Warn => {
                    if let Some(node_id) = message.node_id {
                        tracing::warn!("{}/{} warned:", message.dataflow_id.to_string(), node_id);
                    }
                    for line in message.message.lines() {
                        tracing::warn!("    {}", line);
                    }
                }
                LogLevel::Info => {
                    if let Some(node_id) = message.node_id {
                        tracing::info!("{}/{} info:", message.dataflow_id.to_string(), node_id);
                    }

                    for line in message.message.lines() {
                        tracing::info!("    {}", line);
                    }
                }
                _ => {}
            }
        }
        Ok(())
    }

    async fn handle_coordinator_event(
        &mut self,
        event: DaemonCoordinatorEvent,
        reply_tx: Sender<Option<DaemonCoordinatorReply>>,
    ) -> eyre::Result<RunStatus> {
        let status = match event {
            DaemonCoordinatorEvent::Spawn(SpawnDataflowNodes {
                dataflow_id,
                working_dir,
                nodes,
                dataflow_descriptor,
<<<<<<< HEAD
                spawn_nodes,
=======
                uv,
>>>>>>> 05ba8233
            }) => {
                match dataflow_descriptor.communication.remote {
                    dora_core::config::RemoteCommunicationConfig::Tcp => {}
                }

                // Use the working directory if it exists, otherwise use the working directory where the daemon is spawned
                let working_dir = if working_dir.exists() {
                    working_dir
                } else {
                    std::env::current_dir().wrap_err("failed to get current working dir")?
                };

                let result = self
<<<<<<< HEAD
                    .spawn_dataflow(
                        dataflow_id,
                        working_dir,
                        nodes,
                        dataflow_descriptor,
                        spawn_nodes,
                    )
=======
                    .spawn_dataflow(dataflow_id, working_dir, nodes, dataflow_descriptor, uv)
>>>>>>> 05ba8233
                    .await;
                if let Err(err) = &result {
                    tracing::error!("{err:?}");
                }
                let reply =
                    DaemonCoordinatorReply::SpawnResult(result.map_err(|err| format!("{err:?}")));
                let _ = reply_tx.send(Some(reply)).map_err(|_| {
                    error!("could not send `SpawnResult` reply from daemon to coordinator")
                });
                RunStatus::Continue
            }
            DaemonCoordinatorEvent::AllNodesReady {
                dataflow_id,
                exited_before_subscribe,
            } => {
                tracing::debug!("received AllNodesReady (dataflow id: {dataflow_id}, exited_before_subscribe: {exited_before_subscribe:?})");
                match self.running.get_mut(&dataflow_id) {
                    Some(dataflow) => {
                        let ready = exited_before_subscribe.is_empty();
                        dataflow
                            .pending_nodes
                            .handle_external_all_nodes_ready(
                                exited_before_subscribe,
                                &mut dataflow.cascading_error_causes,
                            )
                            .await?;
                        if ready {
                            tracing::info!("coordinator reported that all nodes are ready, starting dataflow `{dataflow_id}`");
                            dataflow.start(&self.events_tx, &self.clock).await?;
                        }
                    }
                    None => {
                        tracing::warn!(
                            "received AllNodesReady for unknown dataflow (ID `{dataflow_id}`)"
                        );
                    }
                }
                let _ = reply_tx.send(None).map_err(|_| {
                    error!("could not send `AllNodesReady` reply from daemon to coordinator")
                });
                RunStatus::Continue
            }
            DaemonCoordinatorEvent::Logs {
                dataflow_id,
                node_id,
            } => {
                match self.working_dir.get(&dataflow_id) {
                    Some(working_dir) => {
                        let working_dir = working_dir.clone();
                        tokio::spawn(async move {
                            let logs = async {
                                let mut file =
                                    File::open(log::log_path(&working_dir, &dataflow_id, &node_id))
                                        .await
                                        .wrap_err(format!(
                                            "Could not open log file: {:#?}",
                                            log::log_path(&working_dir, &dataflow_id, &node_id)
                                        ))?;

                                let mut contents = vec![];
                                file.read_to_end(&mut contents)
                                    .await
                                    .wrap_err("Could not read content of log file")?;
                                Result::<Vec<u8>, eyre::Report>::Ok(contents)
                            }
                            .await
                            .map_err(|err| format!("{err:?}"));
                            let _ = reply_tx
                                .send(Some(DaemonCoordinatorReply::Logs(logs)))
                                .map_err(|_| {
                                    error!("could not send logs reply from daemon to coordinator")
                                });
                        });
                    }
                    None => {
                        tracing::warn!("received Logs for unknown dataflow (ID `{dataflow_id}`)");
                        let _ = reply_tx.send(None).map_err(|_| {
                            error!(
                                "could not send `AllNodesReady` reply from daemon to coordinator"
                            )
                        });
                    }
                }
                RunStatus::Continue
            }
            DaemonCoordinatorEvent::ReloadDataflow {
                dataflow_id,
                node_id,
                operator_id,
            } => {
                let result = self.send_reload(dataflow_id, node_id, operator_id).await;
                let reply =
                    DaemonCoordinatorReply::ReloadResult(result.map_err(|err| format!("{err:?}")));
                let _ = reply_tx
                    .send(Some(reply))
                    .map_err(|_| error!("could not send reload reply from daemon to coordinator"));
                RunStatus::Continue
            }
            DaemonCoordinatorEvent::StopDataflow {
                dataflow_id,
                grace_duration,
            } => {
                let dataflow = self
                    .running
                    .get_mut(&dataflow_id)
                    .wrap_err_with(|| format!("no running dataflow with ID `{dataflow_id}`"));
                let (reply, future) = match dataflow {
                    Ok(dataflow) => {
                        let future = dataflow.stop_all(
                            &mut self.coordinator_connection,
                            &self.clock,
                            grace_duration,
                        );
                        (Ok(()), Some(future))
                    }
                    Err(err) => (Err(err.to_string()), None),
                };

                let _ = reply_tx
                    .send(Some(DaemonCoordinatorReply::StopResult(reply)))
                    .map_err(|_| error!("could not send stop reply from daemon to coordinator"));

                if let Some(future) = future {
                    future.await?;
                }

                RunStatus::Continue
            }
            DaemonCoordinatorEvent::Destroy => {
                tracing::info!("received destroy command -> exiting");
                let (notify_tx, notify_rx) = oneshot::channel();
                let reply = DaemonCoordinatorReply::DestroyResult {
                    result: Ok(()),
                    notify: Some(notify_tx),
                };
                let _ = reply_tx
                    .send(Some(reply))
                    .map_err(|_| error!("could not send destroy reply from daemon to coordinator"));
                // wait until the reply is sent out
                if notify_rx.await.is_err() {
                    tracing::warn!("no confirmation received for DestroyReply");
                }
                RunStatus::Exit
            }
            DaemonCoordinatorEvent::Heartbeat => {
                self.last_coordinator_heartbeat = Instant::now();
                let _ = reply_tx.send(None);
                RunStatus::Continue
            }
        };
        Ok(status)
    }

    async fn handle_inter_daemon_event(&mut self, event: InterDaemonEvent) -> eyre::Result<()> {
        match event {
            InterDaemonEvent::Output {
                dataflow_id,
                node_id,
                output_id,
                metadata,
                data,
            } => {
                let inner = async {
                    let dataflow = self.running.get_mut(&dataflow_id).wrap_err_with(|| {
                        format!("send out failed: no running dataflow with ID `{dataflow_id}`")
                    })?;
                    send_output_to_local_receivers(
                        node_id.clone(),
                        output_id.clone(),
                        dataflow,
                        &metadata,
                        data.map(DataMessage::Vec),
                        &self.clock,
                    )
                    .await?;
                    Result::<_, eyre::Report>::Ok(())
                };
                if let Err(err) = inner
                    .await
                    .wrap_err("failed to forward remote output to local receivers")
                {
                    tracing::warn!("{err:?}")
                }
                Ok(())
            }
            InterDaemonEvent::OutputClosed {
                dataflow_id,
                node_id,
                output_id,
            } => {
                let output_id = OutputId(node_id, output_id);
                tracing::debug!(?dataflow_id, ?output_id, "received OutputClosed event");
                let inner = async {
                    let dataflow = self.running.get_mut(&dataflow_id).wrap_err_with(|| {
                        format!("send out failed: no running dataflow with ID `{dataflow_id}`")
                    })?;

                    if let Some(inputs) = dataflow.mappings.get(&output_id).cloned() {
                        for (receiver_id, input_id) in &inputs {
                            close_input(dataflow, receiver_id, input_id, &self.clock);
                        }
                    }
                    Result::<(), eyre::Report>::Ok(())
                };
                if let Err(err) = inner
                    .await
                    .wrap_err("failed to handle InputsClosed event sent by coordinator")
                {
                    tracing::warn!("{err:?}")
                }
                Ok(())
            }
        }
    }

    async fn spawn_dataflow(
        &mut self,
        dataflow_id: uuid::Uuid,
        working_dir: PathBuf,
        nodes: BTreeMap<NodeId, ResolvedNode>,
        dataflow_descriptor: Descriptor,
<<<<<<< HEAD
        spawn_nodes: BTreeSet<NodeId>,
=======
        uv: bool,
>>>>>>> 05ba8233
    ) -> eyre::Result<()> {
        let dataflow = RunningDataflow::new(dataflow_id, self.daemon_id.clone());
        let dataflow = match self.running.entry(dataflow_id) {
            std::collections::hash_map::Entry::Vacant(entry) => {
                self.working_dir.insert(dataflow_id, working_dir.clone());
                entry.insert(dataflow)
            }
            std::collections::hash_map::Entry::Occupied(_) => {
                bail!("there is already a running dataflow with ID `{dataflow_id}`")
            }
        };

        let mut log_messages = Vec::new();
        let mut stopped = Vec::new();
        for node in nodes.into_values() {
            let local = spawn_nodes.contains(&node.id);

            let inputs = node_inputs(&node);
            for (input_id, input) in inputs {
                if local {
                    dataflow
                        .open_inputs
                        .entry(node.id.clone())
                        .or_default()
                        .insert(input_id.clone());
                    match input.mapping {
                        InputMapping::User(mapping) => {
                            dataflow
                                .mappings
                                .entry(OutputId(mapping.source, mapping.output))
                                .or_default()
                                .insert((node.id.clone(), input_id));
                        }
                        InputMapping::Timer { interval } => {
                            dataflow
                                .timers
                                .entry(interval)
                                .or_default()
                                .insert((node.id.clone(), input_id));
                        }
                    }
                } else if let InputMapping::User(mapping) = input.mapping {
                    dataflow
                        .open_external_mappings
                        .insert(OutputId(mapping.source, mapping.output));
                }
            }
            if local {
                if node.kind.dynamic() {
                    dataflow.dynamic_nodes.insert(node.id.clone());
                } else {
                    dataflow.pending_nodes.insert(node.id.clone());
                }

                let node_id = node.id.clone();
                let node_stderr_most_recent = dataflow
                    .node_stderr_most_recent
                    .entry(node.id.clone())
                    .or_insert_with(|| Arc::new(ArrayQueue::new(STDERR_LOG_LINES)))
                    .clone();
                match spawn::spawn_node(
                    dataflow_id,
                    &working_dir,
                    node,
                    self.events_tx.clone(),
                    dataflow_descriptor.clone(),
                    self.clock.clone(),
                    node_stderr_most_recent,
                    uv,
                )
                .await
                .wrap_err_with(|| format!("failed to spawn node `{node_id}`"))
                {
                    Ok(running_node) => {
                        dataflow.running_nodes.insert(node_id, running_node);
                    }
                    Err(err) => {
                        log_messages.push(LogMessage {
                            dataflow_id,
                            node_id: Some(node_id.clone()),
                            level: LogLevel::Error,
                            target: None,
                            module_path: None,
                            file: None,
                            line: None,
                            message: format!("{err:?}"),
                        });
                        self.dataflow_node_results
                            .entry(dataflow_id)
                            .or_default()
                            .insert(
                                node_id.clone(),
                                Err(NodeError {
                                    timestamp: self.clock.new_timestamp(),
                                    cause: NodeErrorCause::Other {
                                        stderr: format!("spawn failed: {err:?}"),
                                    },
                                    exit_status: NodeExitStatus::Unknown,
                                }),
                            );
                        stopped.push(node_id.clone());
                    }
                }
            } else {
                // wait until node is ready before starting
                dataflow.pending_nodes.set_external_nodes(true);

                // subscribe to all node outputs that are mapped to some local inputs
                for output_id in dataflow.mappings.keys().filter(|o| o.0 == node.id) {
                    let tx = self
                        .remote_daemon_events_tx
                        .clone()
                        .wrap_err("no remote_daemon_events_tx channel")?;
                    let mut finished_rx = dataflow.finished_tx.subscribe();
                    let subscriber = self
                        .zenoh_session
                        .declare_subscriber(dataflow.output_publish_topic(output_id))
                        .await
                        .map_err(|e| eyre!(e))
                        .wrap_err_with(|| format!("failed to subscribe to {output_id:?}"))?;
                    tokio::spawn(async move {
                        let mut finished = pin!(finished_rx.recv());
                        loop {
                            let finished_or_next =
                                futures::future::select(finished, subscriber.recv_async());
                            match finished_or_next.await {
                                future::Either::Left((finished, _)) => {
                                    match finished {
                                        Err(broadcast::error::RecvError::Closed) => {
                                            tracing::debug!("dataflow finished, breaking from zenoh subscribe task");
                                            break;
                                        }
                                        other => {
                                            tracing::warn!("unexpected return value of dataflow finished_rx channel: {other:?}");
                                            break;
                                        }
                                    }
                                }
                                future::Either::Right((sample, f)) => {
                                    finished = f;
                                    let event = sample.map_err(|e| eyre!(e)).and_then(|s| {
                                        Timestamped::deserialize_inter_daemon_event(
                                            &s.payload().to_bytes(),
                                        )
                                    });
                                    if tx.send_async(event).await.is_err() {
                                        // daemon finished
                                        break;
                                    }
                                }
                            }
                        }
                    });
                }
            }
        }
        for node_id in stopped {
            self.handle_node_stop(dataflow_id, &node_id).await?;
        }

        for log_message in log_messages {
            self.send_log_message(log_message).await?;
        }

        Ok(())
    }

    async fn handle_dynamic_node_event(
        &mut self,
        event: DynamicNodeEventWrapper,
    ) -> eyre::Result<()> {
        match event {
            DynamicNodeEventWrapper {
                event: DynamicNodeEvent::NodeConfig { node_id },
                reply_tx,
            } => {
                let number_node_id = self
                    .running
                    .iter()
                    .filter(|(_id, dataflow)| dataflow.running_nodes.contains_key(&node_id))
                    .count();

                let node_config = match number_node_id {
                    2.. => Err(format!(
                        "multiple dataflows contains dynamic node id {node_id}. \
                        Please only have one running dataflow with the specified \
                        node id if you want to use dynamic node",
                    )),
                    1 => self
                        .running
                        .iter()
                        .filter(|(_id, dataflow)| dataflow.running_nodes.contains_key(&node_id))
                        .map(|(id, dataflow)| -> Result<NodeConfig> {
                            let node_config = dataflow
                                .running_nodes
                                .get(&node_id)
                                .context("no node with ID `{node_id}` within the given dataflow")?
                                .node_config
                                .clone();
                            if !node_config.dynamic {
                                bail!("node with ID `{node_id}` in {id} is not dynamic");
                            }
                            Ok(node_config)
                        })
                        .next()
                        .ok_or_else(|| eyre!("no node with ID `{node_id}`"))
                        .and_then(|r| r)
                        .map_err(|err| {
                            format!(
                                "failed to get dynamic node config within given dataflow: {err}"
                            )
                        }),
                    0 => Err("no node with ID `{node_id}`".to_string()),
                };

                let reply = DaemonReply::NodeConfig {
                    result: node_config,
                };
                let _ = reply_tx.send(Some(reply)).map_err(|_| {
                    error!("could not send node info reply from daemon to coordinator")
                });
                Ok(())
            }
        }
    }

    async fn handle_node_event(
        &mut self,
        event: DaemonNodeEvent,
        dataflow_id: DataflowId,
        node_id: NodeId,
    ) -> eyre::Result<()> {
        match event {
            DaemonNodeEvent::Subscribe {
                event_sender,
                reply_sender,
            } => {
                let dataflow = self.running.get_mut(&dataflow_id).ok_or_else(|| {
                    format!("subscribe failed: no running dataflow with ID `{dataflow_id}`")
                });

                match dataflow {
                    Err(err) => {
                        let _ = reply_sender.send(DaemonReply::Result(Err(err)));
                    }
                    Ok(dataflow) => {
                        tracing::info!("node `{node_id}` is ready");
                        Self::subscribe(dataflow, node_id.clone(), event_sender, &self.clock).await;

                        let status = dataflow
                            .pending_nodes
                            .handle_node_subscription(
                                node_id.clone(),
                                reply_sender,
                                &mut self.coordinator_connection,
                                &self.clock,
                                &mut dataflow.cascading_error_causes,
                            )
                            .await?;
                        match status {
                            DataflowStatus::AllNodesReady => {
                                tracing::info!(
                                    "all nodes are ready, starting dataflow `{dataflow_id}`"
                                );
                                dataflow.start(&self.events_tx, &self.clock).await?;
                            }
                            DataflowStatus::Pending => {}
                        }
                    }
                }
            }
            DaemonNodeEvent::SubscribeDrop {
                event_sender,
                reply_sender,
            } => {
                let dataflow = self.running.get_mut(&dataflow_id).wrap_err_with(|| {
                    format!("failed to subscribe: no running dataflow with ID `{dataflow_id}`")
                });
                let result = match dataflow {
                    Ok(dataflow) => {
                        dataflow.drop_channels.insert(node_id, event_sender);
                        Ok(())
                    }
                    Err(err) => Err(err.to_string()),
                };
                let _ = reply_sender.send(DaemonReply::Result(result));
            }
            DaemonNodeEvent::CloseOutputs {
                outputs,
                reply_sender,
            } => {
                // notify downstream nodes
                let inner = async {
                    self.send_output_closed_events(dataflow_id, node_id, outputs)
                        .await
                };

                let reply = inner.await.map_err(|err| format!("{err:?}"));
                let _ = reply_sender.send(DaemonReply::Result(reply));
            }
            DaemonNodeEvent::OutputsDone { reply_sender } => {
                let result = self.handle_outputs_done(dataflow_id, &node_id).await;

                let _ = reply_sender.send(DaemonReply::Result(
                    result.map_err(|err| format!("{err:?}")),
                ));
            }
            DaemonNodeEvent::SendOut {
                output_id,
                metadata,
                data,
            } => self
                .send_out(dataflow_id, node_id, output_id, metadata, data)
                .await
                .context("failed to send out")?,
            DaemonNodeEvent::ReportDrop { tokens } => {
                let dataflow = self.running.get_mut(&dataflow_id).wrap_err_with(|| {
                    format!(
                        "failed to get handle drop tokens: \
                        no running dataflow with ID `{dataflow_id}`"
                    )
                });

                match dataflow {
                    Ok(dataflow) => {
                        for token in tokens {
                            match dataflow.pending_drop_tokens.get_mut(&token) {
                                Some(info) => {
                                    if info.pending_nodes.remove(&node_id) {
                                        dataflow.check_drop_token(token, &self.clock).await?;
                                    } else {
                                        tracing::warn!(
                                            "node `{node_id}` is not pending for drop token `{token:?}`"
                                        );
                                    }
                                }
                                None => tracing::warn!("unknown drop token `{token:?}`"),
                            }
                        }
                    }
                    Err(err) => tracing::warn!("{err:?}"),
                }
            }
            DaemonNodeEvent::EventStreamDropped { reply_sender } => {
                let inner = async {
                    let dataflow = self
                        .running
                        .get_mut(&dataflow_id)
                        .wrap_err_with(|| format!("no running dataflow with ID `{dataflow_id}`"))?;
                    dataflow.subscribe_channels.remove(&node_id);
                    Result::<_, eyre::Error>::Ok(())
                };

                let reply = inner.await.map_err(|err| format!("{err:?}"));
                let _ = reply_sender.send(DaemonReply::Result(reply));
            }
        }
        Ok(())
    }

    async fn send_reload(
        &mut self,
        dataflow_id: Uuid,
        node_id: NodeId,
        operator_id: Option<OperatorId>,
    ) -> Result<(), eyre::ErrReport> {
        let dataflow = self.running.get_mut(&dataflow_id).wrap_err_with(|| {
            format!("Reload failed: no running dataflow with ID `{dataflow_id}`")
        })?;
        if let Some(channel) = dataflow.subscribe_channels.get(&node_id) {
            match send_with_timestamp(channel, NodeEvent::Reload { operator_id }, &self.clock) {
                Ok(()) => {}
                Err(_) => {
                    dataflow.subscribe_channels.remove(&node_id);
                }
            }
        }
        Ok(())
    }

    async fn send_out(
        &mut self,
        dataflow_id: Uuid,
        node_id: NodeId,
        output_id: DataId,
        metadata: dora_message::metadata::Metadata,
        data: Option<DataMessage>,
    ) -> Result<(), eyre::ErrReport> {
        let dataflow = self.running.get_mut(&dataflow_id).wrap_err_with(|| {
            format!("send out failed: no running dataflow with ID `{dataflow_id}`")
        })?;
        let data_bytes = send_output_to_local_receivers(
            node_id.clone(),
            output_id.clone(),
            dataflow,
            &metadata,
            data,
            &self.clock,
        )
        .await?;

        let output_id = OutputId(node_id, output_id);
        let remote_receivers = dataflow.open_external_mappings.contains(&output_id);
        if remote_receivers {
            let event = InterDaemonEvent::Output {
                dataflow_id,
                node_id: output_id.0.clone(),
                output_id: output_id.1.clone(),
                metadata,
                data: data_bytes,
            };
            self.send_to_remote_receivers(dataflow_id, &output_id, event)
                .await?;
        }

        Ok(())
    }

    async fn send_to_remote_receivers(
        &mut self,
        dataflow_id: Uuid,
        output_id: &OutputId,
        event: InterDaemonEvent,
    ) -> Result<(), eyre::Error> {
        let dataflow = self.running.get_mut(&dataflow_id).wrap_err_with(|| {
            format!("send out failed: no running dataflow with ID `{dataflow_id}`")
        })?;

        // publish via zenoh
        let publisher = match dataflow.publishers.get(output_id) {
            Some(publisher) => publisher,
            None => {
                let publisher = self
                    .zenoh_session
                    .declare_publisher(dataflow.output_publish_topic(output_id))
                    .await
                    .map_err(|e| eyre!(e))
                    .context("failed to create zenoh publisher")?;
                dataflow.publishers.insert(output_id.clone(), publisher);
                dataflow.publishers.get(output_id).unwrap()
            }
        };

        let serialized_event = Timestamped {
            inner: event,
            timestamp: self.clock.new_timestamp(),
        }
        .serialize();
        publisher
            .put(serialized_event)
            .await
            .map_err(|e| eyre!(e))
            .context("zenoh put failed")?;
        Ok(())
    }

    async fn send_output_closed_events(
        &mut self,
        dataflow_id: DataflowId,
        node_id: NodeId,
        outputs: Vec<DataId>,
    ) -> eyre::Result<()> {
        let dataflow = self
            .running
            .get_mut(&dataflow_id)
            .wrap_err_with(|| format!("no running dataflow with ID `{dataflow_id}`"))?;
        let local_node_inputs: BTreeSet<_> = dataflow
            .mappings
            .iter()
            .filter(|(k, _)| k.0 == node_id && outputs.contains(&k.1))
            .flat_map(|(_, v)| v)
            .cloned()
            .collect();
        for (receiver_id, input_id) in &local_node_inputs {
            close_input(dataflow, receiver_id, input_id, &self.clock);
        }

        let mut closed = Vec::new();
        for output_id in &dataflow.open_external_mappings {
            if output_id.0 == node_id && outputs.contains(&output_id.1) {
                closed.push(output_id.clone());
            }
        }

        for output_id in closed {
            let event = InterDaemonEvent::OutputClosed {
                dataflow_id,
                node_id: output_id.0.clone(),
                output_id: output_id.1.clone(),
            };
            self.send_to_remote_receivers(dataflow_id, &output_id, event)
                .await?;
        }

        Ok(())
    }

    async fn subscribe(
        dataflow: &mut RunningDataflow,
        node_id: NodeId,
        event_sender: UnboundedSender<Timestamped<NodeEvent>>,
        clock: &HLC,
    ) {
        // some inputs might have been closed already -> report those events
        let closed_inputs = dataflow
            .mappings
            .values()
            .flatten()
            .filter(|(node, _)| node == &node_id)
            .map(|(_, input)| input)
            .filter(|input| {
                dataflow
                    .open_inputs
                    .get(&node_id)
                    .map(|open_inputs| !open_inputs.contains(*input))
                    .unwrap_or(true)
            });
        for input_id in closed_inputs {
            let _ = send_with_timestamp(
                &event_sender,
                NodeEvent::InputClosed {
                    id: input_id.clone(),
                },
                clock,
            );
        }
        if dataflow.open_inputs(&node_id).is_empty() {
            let _ = send_with_timestamp(&event_sender, NodeEvent::AllInputsClosed, clock);
        }

        // if a stop event was already sent for the dataflow, send it to
        // the newly connected node too
        if dataflow.stop_sent {
            let _ = send_with_timestamp(&event_sender, NodeEvent::Stop, clock);
        }

        dataflow.subscribe_channels.insert(node_id, event_sender);
    }

    #[tracing::instrument(skip(self), level = "trace")]
    async fn handle_outputs_done(
        &mut self,
        dataflow_id: DataflowId,
        node_id: &NodeId,
    ) -> eyre::Result<()> {
        let dataflow = self
            .running
            .get_mut(&dataflow_id)
            .ok_or_else(|| eyre!("no running dataflow with ID `{dataflow_id}`"))?;

        let outputs = dataflow
            .mappings
            .keys()
            .filter(|m| &m.0 == node_id)
            .map(|m| &m.1)
            .cloned()
            .collect();
        self.send_output_closed_events(dataflow_id, node_id.clone(), outputs)
            .await?;

        let dataflow = self
            .running
            .get_mut(&dataflow_id)
            .ok_or_else(|| eyre!("no running dataflow with ID `{dataflow_id}`"))?;
        dataflow.drop_channels.remove(node_id);
        Ok(())
    }

    async fn handle_node_stop(&mut self, dataflow_id: Uuid, node_id: &NodeId) -> eyre::Result<()> {
        let dataflow = self.running.get_mut(&dataflow_id).wrap_err_with(|| {
            format!("failed to get downstream nodes: no running dataflow with ID `{dataflow_id}`")
        })?;

        let log_messages = dataflow
            .pending_nodes
            .handle_node_stop(
                node_id,
                &mut self.coordinator_connection,
                &self.clock,
                &mut dataflow.cascading_error_causes,
            )
            .await?;

        self.handle_outputs_done(dataflow_id, node_id).await?;

        let dataflow = self.running.get_mut(&dataflow_id).wrap_err_with(|| {
            format!("failed to get downstream nodes: no running dataflow with ID `{dataflow_id}`")
        })?;
        if let Some(mut pid) = dataflow.running_nodes.remove(node_id).and_then(|n| n.pid) {
            pid.mark_as_stopped()
        }
        if dataflow
            .running_nodes
            .iter()
            .all(|(_id, n)| n.node_config.dynamic)
        {
            let result = DataflowDaemonResult {
                timestamp: self.clock.new_timestamp(),
                node_results: self
                    .dataflow_node_results
                    .get(&dataflow.id)
                    .context("failed to get dataflow node results")?
                    .clone(),
            };

            tracing::info!(
                "Dataflow `{dataflow_id}` finished on machine `{}`",
                self.daemon_id
            );
            if let Some(connection) = &mut self.coordinator_connection {
                let msg = serde_json::to_vec(&Timestamped {
                    inner: CoordinatorRequest::Event {
                        daemon_id: self.daemon_id.clone(),
                        event: DaemonEvent::AllNodesFinished {
                            dataflow_id,
                            result,
                        },
                    },
                    timestamp: self.clock.new_timestamp(),
                })?;
                socket_stream_send(connection, &msg)
                    .await
                    .wrap_err("failed to report dataflow finish to dora-coordinator")?;
            }
            self.running.remove(&dataflow_id);
        }

        for log_message in log_messages {
            self.send_log_message(log_message).await?;
        }

        Ok(())
    }

    async fn handle_dora_event(&mut self, event: DoraEvent) -> eyre::Result<RunStatus> {
        match event {
            DoraEvent::Timer {
                dataflow_id,
                interval,
                metadata,
            } => {
                let Some(dataflow) = self.running.get_mut(&dataflow_id) else {
                    tracing::warn!("Timer event for unknown dataflow `{dataflow_id}`");
                    return Ok(RunStatus::Continue);
                };

                let Some(subscribers) = dataflow.timers.get(&interval) else {
                    return Ok(RunStatus::Continue);
                };

                let mut closed = Vec::new();
                for (receiver_id, input_id) in subscribers {
                    let Some(channel) = dataflow.subscribe_channels.get(receiver_id) else {
                        continue;
                    };

                    let send_result = send_with_timestamp(
                        channel,
                        NodeEvent::Input {
                            id: input_id.clone(),
                            metadata: metadata.clone(),
                            data: None,
                        },
                        &self.clock,
                    );
                    match send_result {
                        Ok(()) => {}
                        Err(_) => {
                            closed.push(receiver_id);
                        }
                    }
                }
                for id in closed {
                    dataflow.subscribe_channels.remove(id);
                }
            }
            DoraEvent::Logs {
                dataflow_id,
                output_id,
                message,
                metadata,
            } => {
                let Some(dataflow) = self.running.get_mut(&dataflow_id) else {
                    tracing::warn!("Logs event for unknown dataflow `{dataflow_id}`");
                    return Ok(RunStatus::Continue);
                };

                let Some(subscribers) = dataflow.mappings.get(&output_id) else {
                    tracing::warn!(
                        "No subscribers found for {:?} in {:?}",
                        output_id,
                        dataflow.mappings
                    );
                    return Ok(RunStatus::Continue);
                };

                let mut closed = Vec::new();
                for (receiver_id, input_id) in subscribers {
                    let Some(channel) = dataflow.subscribe_channels.get(receiver_id) else {
                        tracing::warn!("No subscriber channel found for {:?}", output_id);
                        continue;
                    };

                    let send_result = send_with_timestamp(
                        channel,
                        NodeEvent::Input {
                            id: input_id.clone(),
                            metadata: metadata.clone(),
                            data: Some(message.clone()),
                        },
                        &self.clock,
                    );
                    match send_result {
                        Ok(()) => {}
                        Err(_) => {
                            closed.push(receiver_id);
                        }
                    }
                }
                for id in closed {
                    dataflow.subscribe_channels.remove(id);
                }
            }
            DoraEvent::SpawnedNodeResult {
                dataflow_id,
                node_id,
                exit_status,
            } => {
                tracing::debug!(
                    "handling node stop {dataflow_id}/{node_id} with exit status {exit_status:?}"
                );
                let node_result = match exit_status {
                    NodeExitStatus::Success => Ok(()),
                    exit_status => {
                        let dataflow = self.running.get(&dataflow_id);
                        let caused_by_node = dataflow
                            .and_then(|dataflow| {
                                dataflow.cascading_error_causes.error_caused_by(&node_id)
                            })
                            .cloned();
                        let grace_duration_kill = dataflow
                            .map(|d| d.grace_duration_kills.contains(&node_id))
                            .unwrap_or_default();

                        let cause = match caused_by_node {
                            Some(caused_by_node) => {
                                tracing::info!("marking `{node_id}` as cascading error caused by `{caused_by_node}`");
                                NodeErrorCause::Cascading { caused_by_node }
                            }
                            None if grace_duration_kill => NodeErrorCause::GraceDuration,
                            None => {
                                let cause = dataflow
                                    .and_then(|d| d.node_stderr_most_recent.get(&node_id))
                                    .map(|queue| {
                                        let mut s = if queue.is_full() {
                                            "[...]".into()
                                        } else {
                                            String::new()
                                        };
                                        while let Some(line) = queue.pop() {
                                            s += &line;
                                        }
                                        s
                                    })
                                    .unwrap_or_default();

                                NodeErrorCause::Other { stderr: cause }
                            }
                        };
                        Err(NodeError {
                            timestamp: self.clock.new_timestamp(),
                            cause,
                            exit_status,
                        })
                    }
                };

                self.send_log_message(LogMessage {
                    dataflow_id,
                    node_id: Some(node_id.clone()),
                    level: if node_result.is_ok() {
                        LogLevel::Info
                    } else {
                        LogLevel::Error
                    },
                    target: None,
                    module_path: None,
                    file: None,
                    line: None,
                    message: match &node_result {
                        Ok(()) => format!("{node_id} finished successfully"),
                        Err(err) => format!("{err}"),
                    },
                })
                .await?;

                self.dataflow_node_results
                    .entry(dataflow_id)
                    .or_default()
                    .insert(node_id.clone(), node_result);

                self.handle_node_stop(dataflow_id, &node_id).await?;

                if let Some(exit_when_done) = &mut self.exit_when_done {
                    exit_when_done.remove(&(dataflow_id, node_id));
                    if exit_when_done.is_empty() {
                        tracing::info!(
                            "exiting daemon because all required dataflows are finished"
                        );
                        return Ok(RunStatus::Exit);
                    }
                }
            }
        }
        Ok(RunStatus::Continue)
    }
}

async fn set_up_event_stream(
    coordinator_addr: SocketAddr,
    machine_id: &Option<String>,
    clock: &Arc<HLC>,
    remote_daemon_events_rx: flume::Receiver<eyre::Result<Timestamped<InterDaemonEvent>>>,
    // used for dynamic nodes
    local_listen_port: u16,
) -> eyre::Result<(DaemonId, impl Stream<Item = Timestamped<Event>> + Unpin)> {
    let clock_cloned = clock.clone();
    let remote_daemon_events = remote_daemon_events_rx.into_stream().map(move |e| match e {
        Ok(e) => Timestamped {
            inner: Event::Daemon(e.inner),
            timestamp: e.timestamp,
        },
        Err(err) => Timestamped {
            inner: Event::DaemonError(err),
            timestamp: clock_cloned.new_timestamp(),
        },
    });
    let (daemon_id, coordinator_events) =
        coordinator::register(coordinator_addr, machine_id.clone(), clock)
            .await
            .wrap_err("failed to connect to dora-coordinator")?;
    let coordinator_events = coordinator_events.map(
        |Timestamped {
             inner: event,
             timestamp,
         }| Timestamped {
            inner: Event::Coordinator(event),
            timestamp,
        },
    );
    let (events_tx, events_rx) = flume::bounded(10);
    let _listen_port =
        local_listener::spawn_listener_loop((LOCALHOST, local_listen_port).into(), events_tx)
            .await?;
    let dynamic_node_events = events_rx.into_stream().map(|e| Timestamped {
        inner: Event::DynamicNode(e.inner),
        timestamp: e.timestamp,
    });
    let incoming = (
        coordinator_events,
        remote_daemon_events,
        dynamic_node_events,
    )
        .merge();
    Ok((daemon_id, incoming))
}

async fn send_output_to_local_receivers(
    node_id: NodeId,
    output_id: DataId,
    dataflow: &mut RunningDataflow,
    metadata: &metadata::Metadata,
    data: Option<DataMessage>,
    clock: &HLC,
) -> Result<Option<AVec<u8, ConstAlign<128>>>, eyre::ErrReport> {
    let timestamp = metadata.timestamp();
    let empty_set = BTreeSet::new();
    let output_id = OutputId(node_id, output_id);
    let local_receivers = dataflow.mappings.get(&output_id).unwrap_or(&empty_set);
    let OutputId(node_id, _) = output_id;
    let mut closed = Vec::new();
    for (receiver_id, input_id) in local_receivers {
        if let Some(channel) = dataflow.subscribe_channels.get(receiver_id) {
            let item = NodeEvent::Input {
                id: input_id.clone(),
                metadata: metadata.clone(),
                data: data.clone(),
            };
            match channel.send(Timestamped {
                inner: item,
                timestamp,
            }) {
                Ok(()) => {
                    if let Some(token) = data.as_ref().and_then(|d| d.drop_token()) {
                        dataflow
                            .pending_drop_tokens
                            .entry(token)
                            .or_insert_with(|| DropTokenInformation {
                                owner: node_id.clone(),
                                pending_nodes: Default::default(),
                            })
                            .pending_nodes
                            .insert(receiver_id.clone());
                    }
                }
                Err(_) => {
                    closed.push(receiver_id);
                }
            }
        }
    }
    for id in closed {
        dataflow.subscribe_channels.remove(id);
    }
    let (data_bytes, drop_token) = match data {
        None => (None, None),
        Some(DataMessage::SharedMemory {
            shared_memory_id,
            len,
            drop_token,
        }) => {
            let memory = ShmemConf::new()
                .os_id(shared_memory_id)
                .open()
                .wrap_err("failed to map shared memory output")?;
            let data = Some(AVec::from_slice(1, &unsafe { memory.as_slice() }[..len]));
            (data, Some(drop_token))
        }
        Some(DataMessage::Vec(v)) => (Some(v), None),
    };
    if let Some(token) = drop_token {
        // insert token into `pending_drop_tokens` even if there are no local subscribers
        dataflow
            .pending_drop_tokens
            .entry(token)
            .or_insert_with(|| DropTokenInformation {
                owner: node_id.clone(),
                pending_nodes: Default::default(),
            });
        // check if all local subscribers are finished with the token
        dataflow.check_drop_token(token, clock).await?;
    }
    Ok(data_bytes)
}

fn node_inputs(node: &ResolvedNode) -> BTreeMap<DataId, Input> {
    match &node.kind {
        CoreNodeKind::Custom(n) => n.run_config.inputs.clone(),
        CoreNodeKind::Runtime(n) => runtime_node_inputs(n),
    }
}

fn close_input(
    dataflow: &mut RunningDataflow,
    receiver_id: &NodeId,
    input_id: &DataId,
    clock: &HLC,
) {
    if let Some(open_inputs) = dataflow.open_inputs.get_mut(receiver_id) {
        if !open_inputs.remove(input_id) {
            return;
        }
    }
    if let Some(channel) = dataflow.subscribe_channels.get(receiver_id) {
        let _ = send_with_timestamp(
            channel,
            NodeEvent::InputClosed {
                id: input_id.clone(),
            },
            clock,
        );

        if dataflow.open_inputs(receiver_id).is_empty() {
            let _ = send_with_timestamp(channel, NodeEvent::AllInputsClosed, clock);
        }
    }
}

#[derive(Debug)]
struct RunningNode {
    pid: Option<ProcessId>,
    node_config: NodeConfig,
}

#[derive(Debug)]
struct ProcessId(Option<u32>);

impl ProcessId {
    pub fn new(process_id: u32) -> Self {
        Self(Some(process_id))
    }

    pub fn mark_as_stopped(&mut self) {
        self.0 = None;
    }

    pub fn kill(&mut self) -> bool {
        if let Some(pid) = self.0 {
            let mut system = sysinfo::System::new();
            system.refresh_processes();

            if let Some(process) = system.process(Pid::from(pid as usize)) {
                process.kill();
                self.mark_as_stopped();
                return true;
            }
        }

        false
    }
}

impl Drop for ProcessId {
    fn drop(&mut self) {
        // kill the process if it's still running
        if let Some(pid) = self.0 {
            if self.kill() {
                warn!("process {pid} was killed on drop because it was still running")
            }
        }
    }
}

pub struct RunningDataflow {
    id: Uuid,
    /// Local nodes that are not started yet
    pending_nodes: PendingNodes,

    subscribe_channels: HashMap<NodeId, UnboundedSender<Timestamped<NodeEvent>>>,
    drop_channels: HashMap<NodeId, UnboundedSender<Timestamped<NodeDropEvent>>>,
    mappings: HashMap<OutputId, BTreeSet<InputId>>,
    timers: BTreeMap<Duration, BTreeSet<InputId>>,
    open_inputs: BTreeMap<NodeId, BTreeSet<DataId>>,
    running_nodes: BTreeMap<NodeId, RunningNode>,

    /// List of all dynamic node IDs.
    ///
    /// We want to treat dynamic nodes differently in some cases, so we need
    /// to know which nodes are dynamic.
    dynamic_nodes: BTreeSet<NodeId>,

    open_external_mappings: BTreeSet<OutputId>,

    pending_drop_tokens: HashMap<DropToken, DropTokenInformation>,

    /// Keep handles to all timer tasks of this dataflow to cancel them on drop.
    _timer_handles: Vec<futures::future::RemoteHandle<()>>,
    stop_sent: bool,

    /// Used in `open_inputs`.
    ///
    /// TODO: replace this with a constant once `BTreeSet::new` is `const` on stable.
    empty_set: BTreeSet<DataId>,

    /// Contains the node that caused the error for nodes that experienced a cascading error.
    cascading_error_causes: CascadingErrorCauses,
    grace_duration_kills: Arc<crossbeam_skiplist::SkipSet<NodeId>>,

    node_stderr_most_recent: BTreeMap<NodeId, Arc<ArrayQueue<String>>>,

    publishers: BTreeMap<OutputId, zenoh::pubsub::Publisher<'static>>,

    finished_tx: broadcast::Sender<()>,
}

impl RunningDataflow {
    fn new(dataflow_id: Uuid, daemon_id: DaemonId) -> RunningDataflow {
        let (finished_tx, _) = broadcast::channel(1);
        Self {
            id: dataflow_id,
            pending_nodes: PendingNodes::new(dataflow_id, daemon_id),
            subscribe_channels: HashMap::new(),
            drop_channels: HashMap::new(),
            mappings: HashMap::new(),
            timers: BTreeMap::new(),
            open_inputs: BTreeMap::new(),
            running_nodes: BTreeMap::new(),
            dynamic_nodes: BTreeSet::new(),
            open_external_mappings: Default::default(),
            pending_drop_tokens: HashMap::new(),
            _timer_handles: Vec::new(),
            stop_sent: false,
            empty_set: BTreeSet::new(),
            cascading_error_causes: Default::default(),
            grace_duration_kills: Default::default(),
            node_stderr_most_recent: BTreeMap::new(),
            publishers: Default::default(),
            finished_tx,
        }
    }

    async fn start(
        &mut self,
        events_tx: &mpsc::Sender<Timestamped<Event>>,
        clock: &Arc<HLC>,
    ) -> eyre::Result<()> {
        for interval in self.timers.keys().copied() {
            let events_tx = events_tx.clone();
            let dataflow_id = self.id;
            let clock = clock.clone();
            let task = async move {
                let mut interval_stream = tokio::time::interval(interval);
                let hlc = HLC::default();
                loop {
                    interval_stream.tick().await;

                    let span = tracing::span!(tracing::Level::TRACE, "tick");
                    let _ = span.enter();

                    let mut parameters = BTreeMap::new();
                    parameters.insert(
                        "open_telemetry_context".to_string(),
                        #[cfg(feature = "telemetry")]
                        Parameter::String(serialize_context(&span.context())),
                        #[cfg(not(feature = "telemetry"))]
                        Parameter::String("".into()),
                    );

                    let metadata = metadata::Metadata::from_parameters(
                        hlc.new_timestamp(),
                        empty_type_info(),
                        parameters,
                    );

                    let event = Timestamped {
                        inner: DoraEvent::Timer {
                            dataflow_id,
                            interval,
                            metadata,
                        }
                        .into(),
                        timestamp: clock.new_timestamp(),
                    };
                    if events_tx.send(event).await.is_err() {
                        break;
                    }
                }
            };
            let (task, handle) = task.remote_handle();
            tokio::spawn(task);
            self._timer_handles.push(handle);
        }

        Ok(())
    }

    async fn stop_all(
        &mut self,
        coordinator_connection: &mut Option<TcpStream>,
        clock: &HLC,
        grace_duration: Option<Duration>,
    ) -> eyre::Result<()> {
        self.pending_nodes
            .handle_dataflow_stop(
                coordinator_connection,
                clock,
                &mut self.cascading_error_causes,
                &self.dynamic_nodes,
            )
            .await?;

        for (_node_id, channel) in self.subscribe_channels.drain() {
            let _ = send_with_timestamp(&channel, NodeEvent::Stop, clock);
        }

        let running_processes: Vec<_> = self
            .running_nodes
            .iter_mut()
            .map(|(id, n)| (id.clone(), n.pid.take()))
            .collect();
        let grace_duration_kills = self.grace_duration_kills.clone();
        tokio::spawn(async move {
            let duration = grace_duration.unwrap_or(Duration::from_millis(15000));
            tokio::time::sleep(duration).await;

            for (node, pid) in running_processes {
                if let Some(mut pid) = pid {
                    if pid.kill() {
                        grace_duration_kills.insert(node.clone());
                        warn!(
                            "{node} was killed due to not stopping within the {:#?} grace period",
                            duration
                        )
                    }
                }
            }
        });
        self.stop_sent = true;
        Ok(())
    }

    fn open_inputs(&self, node_id: &NodeId) -> &BTreeSet<DataId> {
        self.open_inputs.get(node_id).unwrap_or(&self.empty_set)
    }

    async fn check_drop_token(&mut self, token: DropToken, clock: &HLC) -> eyre::Result<()> {
        match self.pending_drop_tokens.entry(token) {
            std::collections::hash_map::Entry::Occupied(entry) => {
                if entry.get().pending_nodes.is_empty() {
                    let (drop_token, info) = entry.remove_entry();
                    let result = match self.drop_channels.get_mut(&info.owner) {
                        Some(channel) => send_with_timestamp(
                            channel,
                            NodeDropEvent::OutputDropped { drop_token },
                            clock,
                        )
                        .wrap_err("send failed"),
                        None => Err(eyre!("no subscribe channel for node `{}`", &info.owner)),
                    };
                    if let Err(err) = result.wrap_err_with(|| {
                        format!(
                            "failed to report drop token `{drop_token:?}` to owner `{}`",
                            &info.owner
                        )
                    }) {
                        tracing::warn!("{err:?}");
                    }
                }
            }
            std::collections::hash_map::Entry::Vacant(_) => {
                tracing::warn!("check_drop_token called with already closed token")
            }
        }

        Ok(())
    }

    fn output_publish_topic(&self, output_id: &OutputId) -> String {
        let network_id = "default";
        let dataflow_id = self.id;
        let OutputId(node_id, output_id) = output_id;
        format!("dora/{network_id}/{dataflow_id}/output/{node_id}/{output_id}")
    }
}

fn empty_type_info() -> ArrowTypeInfo {
    ArrowTypeInfo {
        data_type: DataType::Null,
        len: 0,
        null_count: 0,
        validity: None,
        offset: 0,
        buffer_offsets: Vec::new(),
        child_data: Vec::new(),
    }
}

#[derive(Debug, Clone, PartialEq, Eq, Hash, PartialOrd, Ord)]
pub struct OutputId(NodeId, DataId);
type InputId = (NodeId, DataId);

struct DropTokenInformation {
    /// The node that created the associated drop token.
    owner: NodeId,
    /// Contains the set of pending nodes that still have access to the input
    /// associated with a drop token.
    pending_nodes: BTreeSet<NodeId>,
}

#[derive(Debug)]
pub enum Event {
    Node {
        dataflow_id: DataflowId,
        node_id: NodeId,
        event: DaemonNodeEvent,
    },
    Coordinator(CoordinatorEvent),
    Daemon(InterDaemonEvent),
    Dora(DoraEvent),
    DynamicNode(DynamicNodeEventWrapper),
    HeartbeatInterval,
    CtrlC,
    SecondCtrlC,
    DaemonError(eyre::Report),
}

impl From<DoraEvent> for Event {
    fn from(event: DoraEvent) -> Self {
        Event::Dora(event)
    }
}

#[derive(Debug)]
pub enum DaemonNodeEvent {
    OutputsDone {
        reply_sender: oneshot::Sender<DaemonReply>,
    },
    Subscribe {
        event_sender: UnboundedSender<Timestamped<NodeEvent>>,
        reply_sender: oneshot::Sender<DaemonReply>,
    },
    SubscribeDrop {
        event_sender: UnboundedSender<Timestamped<NodeDropEvent>>,
        reply_sender: oneshot::Sender<DaemonReply>,
    },
    CloseOutputs {
        outputs: Vec<dora_core::config::DataId>,
        reply_sender: oneshot::Sender<DaemonReply>,
    },
    SendOut {
        output_id: DataId,
        metadata: metadata::Metadata,
        data: Option<DataMessage>,
    },
    ReportDrop {
        tokens: Vec<DropToken>,
    },
    EventStreamDropped {
        reply_sender: oneshot::Sender<DaemonReply>,
    },
}

#[derive(Debug)]
pub enum DoraEvent {
    Timer {
        dataflow_id: DataflowId,
        interval: Duration,
        metadata: metadata::Metadata,
    },
    Logs {
        dataflow_id: DataflowId,
        output_id: OutputId,
        message: DataMessage,
        metadata: metadata::Metadata,
    },
    SpawnedNodeResult {
        dataflow_id: DataflowId,
        node_id: NodeId,
        exit_status: NodeExitStatus,
    },
}

#[must_use]
enum RunStatus {
    Continue,
    Exit,
}

fn send_with_timestamp<T>(
    sender: &UnboundedSender<Timestamped<T>>,
    event: T,
    clock: &HLC,
) -> Result<(), mpsc::error::SendError<Timestamped<T>>> {
    sender.send(Timestamped {
        inner: event,
        timestamp: clock.new_timestamp(),
    })
}

fn set_up_ctrlc_handler(
    clock: Arc<HLC>,
) -> eyre::Result<tokio::sync::mpsc::Receiver<Timestamped<Event>>> {
    let (ctrlc_tx, ctrlc_rx) = mpsc::channel(1);

    let mut ctrlc_sent = 0;
    ctrlc::set_handler(move || {
        let event = match ctrlc_sent {
            0 => Event::CtrlC,
            1 => Event::SecondCtrlC,
            _ => {
                tracing::warn!("received 3rd ctrlc signal -> aborting immediately");
                std::process::abort();
            }
        };
        if ctrlc_tx
            .blocking_send(Timestamped {
                inner: event,
                timestamp: clock.new_timestamp(),
            })
            .is_err()
        {
            tracing::error!("failed to report ctrl-c event to dora-coordinator");
        }

        ctrlc_sent += 1;
    })
    .wrap_err("failed to set ctrl-c handler")?;

    Ok(ctrlc_rx)
}

#[derive(Debug, Default, Clone, PartialEq, Eq)]
pub struct CascadingErrorCauses {
    caused_by: BTreeMap<NodeId, NodeId>,
}

impl CascadingErrorCauses {
    pub fn experienced_cascading_error(&self, node: &NodeId) -> bool {
        self.caused_by.contains_key(node)
    }

    /// Return the ID of the node that caused a cascading error for the given node, if any.
    pub fn error_caused_by(&self, node: &NodeId) -> Option<&NodeId> {
        self.caused_by.get(node)
    }

    pub fn report_cascading_error(&mut self, causing_node: NodeId, affected_node: NodeId) {
        self.caused_by.entry(affected_node).or_insert(causing_node);
    }
}

fn runtime_node_inputs(n: &RuntimeNode) -> BTreeMap<DataId, Input> {
    n.operators
        .iter()
        .flat_map(|operator| {
            operator.config.inputs.iter().map(|(input_id, mapping)| {
                (
                    DataId::from(format!("{}/{input_id}", operator.id)),
                    mapping.clone(),
                )
            })
        })
        .collect()
}

fn runtime_node_outputs(n: &RuntimeNode) -> BTreeSet<DataId> {
    n.operators
        .iter()
        .flat_map(|operator| {
            operator
                .config
                .outputs
                .iter()
                .map(|output_id| DataId::from(format!("{}/{output_id}", operator.id)))
        })
        .collect()
}

trait CoreNodeKindExt {
    fn run_config(&self) -> NodeRunConfig;
    fn dynamic(&self) -> bool;
}

impl CoreNodeKindExt for CoreNodeKind {
    fn run_config(&self) -> NodeRunConfig {
        match self {
            CoreNodeKind::Runtime(n) => NodeRunConfig {
                inputs: runtime_node_inputs(n),
                outputs: runtime_node_outputs(n),
            },
            CoreNodeKind::Custom(n) => n.run_config.clone(),
        }
    }

    fn dynamic(&self) -> bool {
        match self {
            CoreNodeKind::Runtime(_n) => false,
            CoreNodeKind::Custom(n) => n.source == DYNAMIC_SOURCE,
        }
    }
}<|MERGE_RESOLUTION|>--- conflicted
+++ resolved
@@ -400,11 +400,8 @@
                 working_dir,
                 nodes,
                 dataflow_descriptor,
-<<<<<<< HEAD
                 spawn_nodes,
-=======
                 uv,
->>>>>>> 05ba8233
             }) => {
                 match dataflow_descriptor.communication.remote {
                     dora_core::config::RemoteCommunicationConfig::Tcp => {}
@@ -418,17 +415,14 @@
                 };
 
                 let result = self
-<<<<<<< HEAD
                     .spawn_dataflow(
                         dataflow_id,
                         working_dir,
                         nodes,
                         dataflow_descriptor,
                         spawn_nodes,
+                        uv,
                     )
-=======
-                    .spawn_dataflow(dataflow_id, working_dir, nodes, dataflow_descriptor, uv)
->>>>>>> 05ba8233
                     .await;
                 if let Err(err) = &result {
                     tracing::error!("{err:?}");
@@ -650,11 +644,8 @@
         working_dir: PathBuf,
         nodes: BTreeMap<NodeId, ResolvedNode>,
         dataflow_descriptor: Descriptor,
-<<<<<<< HEAD
         spawn_nodes: BTreeSet<NodeId>,
-=======
         uv: bool,
->>>>>>> 05ba8233
     ) -> eyre::Result<()> {
         let dataflow = RunningDataflow::new(dataflow_id, self.daemon_id.clone());
         let dataflow = match self.running.entry(dataflow_id) {
