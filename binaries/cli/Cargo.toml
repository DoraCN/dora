--- conflicted
+++ resolved
@@ -60,13 +60,9 @@
     "extension-module",
     "abi3",
 ], optional = true }
-<<<<<<< HEAD
+self-replace = "1.5.0"
 dunce = "1.0.5"
 git2 = { workspace = true }
-=======
-self-replace = "1.5.0"
-
->>>>>>> 97c65668
 
 [lib]
 name = "dora_cli"
